"""Tests for the standard set of rules."""
from typing import NamedTuple

import pytest

from sqlfluff.core import Linter, FluffConfig
from sqlfluff.core.rules.base import BaseCrawler, LintResult, LintFix
from sqlfluff.core.rules.std import std_rule_set

from test.fixtures.dbt.templater import in_dbt_project_dir, DBT_FLUFF_CONFIG, dbt_templater  # noqa


class RuleTestCase(NamedTuple):
    """Used like a dataclass by rule tests."""

    rule: str = None
    desc: str = None
    pass_str: str = None
    fail_str: str = None
    fix_str: str = None
    configs: dict = None


def get_rule_from_set(code, config):
    """Fetch a rule from the rule set."""
    for r in std_rule_set.get_rulelist(config=config):
        if r.code == code:
            return r
    raise ValueError("{0!r} not in {1!r}".format(code, std_rule_set))


def assert_rule_fail_in_sql(code, sql, configs=None):
    """Assert that a given rule does fail on the given sql."""
    # Set up the config to only use the rule we are testing.
    cfg = FluffConfig(configs=configs, overrides={"rules": code})
    # Lint it using the current config (while in fix mode)
    linted = Linter(config=cfg).lint_string(sql, fix=True)
    lerrs = linted.get_violations()
    print("Errors Found: {0}".format(lerrs))
    if not any(v.rule.code == code for v in lerrs):
        pytest.fail(
            "No {0} failures found in query which should fail.".format(code),
            pytrace=False,
        )
    # The query should already have been fixed if possible so just return the raw.
    return linted.tree.raw


def assert_rule_pass_in_sql(code, sql, configs=None):
    """Assert that a given rule doesn't fail on the given sql."""
    # Configs allows overrides if we want to use them.
    cfg = FluffConfig(configs=configs)
    r = get_rule_from_set(code, config=cfg)
    parsed, _, _ = Linter(config=cfg).parse_string(sql)
    print("Parsed:\n {0}".format(parsed.stringify()))
    lerrs, _, _, _ = r.crawl(parsed, dialect=cfg.get("dialect_obj"), fix=True)
    print("Errors Found: {0}".format(lerrs))
    if any(v.rule.code == code for v in lerrs):
        pytest.fail(
            "Found {0} failures in query which should pass.".format(code), pytrace=False
        )


<<<<<<< HEAD
def assert_rule_raises_violations_in_file(rule, fpath, violations, fluff_config):
    """Assert that a given rule raises given errors in specific positions of a file."""
    lntr = Linter(config=fluff_config)
    lnt = lntr.lint_path(fpath)
    # Reformat the test data to match the format we're expecting. We use
    # sets because we really don't care about order and if one is missing,
    # we don't care about the orders of the correct ones.
    assert set(lnt.check_tuples()) == {(rule, v[0], v[1]) for v in violations}


# ############## STD RULES TESTS
@pytest.mark.parametrize(
    "rule,pass_fail,qry,fixed,configs",
    [
        ("L001", "fail", "SELECT 1     \n", "SELECT 1\n", None),
        ("L002", "fail", "    \t    \t    SELECT 1", None, None),
        ("L003", "fail", "     SELECT 1", "SELECT 1", None),
        ("L004", "pass", "   \nSELECT 1", None, None),
        ("L004", "pass", "\t\tSELECT 1\n", None, None),
        ("L004", "fail", "   \n  \t \n  SELECT 1", None, None),
        ("L005", "fail", "SELECT 1 ,4", "SELECT 1,4", None),
        ("L008", "pass", "SELECT 1, 4", None, None),
        ("L008", "fail", "SELECT 1,   4", "SELECT 1, 4", None),
        ("L008", "fail", "SELECT 1,4", "SELECT 1, 4", None),
        ("L013", "pass", "SELECT *, foo from blah", None, None),
        ("L013", "fail", "SELECT upper(foo), bar from blah", None, None),
        ("L013", "pass", "SELECT *, foo from blah", None, None),
        # Don't expect alias if allow_scalar = True (default)
        ("L013", "pass", "SELECT 1 from blah", None, None),
        # Expect alias if allow_scalar = False
        (
            "L013",
            "fail",
            "SELECT 1 from blah",
            None,
            {"rules": {"allow_scalar": False}},
        ),
        ("L013", "pass", "SELECT upper(foo) as foo_up, bar from blah", None, None),
        ("L014", "pass", "SELECT a, b", None, None),
        ("L014", "pass", "SELECT A, B", None, None),
        # Check we get fails for using DISTINCT apparently incorrectly
        ("L015", "fail", "SELECT DISTINCT(a)", None, None),
        ("L015", "fail", "SELECT DISTINCT(a + b) * c", None, None),
        # Space after DISTINCT makes it okay...
        ("L015", "pass", "SELECT DISTINCT (a)", None, None),  # A bit iffy...
        ("L015", "pass", "SELECT DISTINCT (a + b) * c", None, None),  # Definitely okay
        # Test that fixes are consistent
        ("L014", "fail", "SELECT a,   B", "SELECT a,   b", None),
        ("L014", "fail", "SELECT B,   a", "SELECT B,   A", None),
        # Test that NULL is classed as a keyword and not an identifier
        ("L014", "pass", "SELECT NULL,   a", None, None),
        ("L010", "fail", "SELECT null,   a", "SELECT NULL,   a", None),
        # Test that we don't fail * operators in brackets
        ("L006", "pass", "SELECT COUNT(*) FROM tbl\n", None, None),
        # Long lines (with config override)
        (
            "L016",
            "pass",
            "SELECT COUNT(*) FROM tbl\n",
            None,
            {"rules": {"max_line_length": 30}},
        ),
        # Check we move comments correctly
        (
            "L016",
            "fail",
            "SELECT 1 -- Some Comment\n",
            "-- Some Comment\nSELECT 1\n",
            {"rules": {"max_line_length": 18}},
        ),
        # Check long lines that are only comments are linted correctly
        (
            "L016",
            "fail",
            "-- Some really long comments on their own line\nSELECT 1",
            None,
            {"rules": {"max_line_length": 18}},
        ),
        # Check we can add newlines after dedents (with an indent)
        (
            "L016",
            "fail",
            "    SELECT COUNT(*) FROM tbl\n",
            "    SELECT\n        COUNT(*)\n    FROM tbl\n",
            {"rules": {"max_line_length": 20}},
        ),
        # Check we handle indents nicely
        (
            "L016",
            "fail",
            "SELECT 12345\n",
            "SELECT\n    12345\n",
            {"rules": {"max_line_length": 10}},
        ),
        # Check priority of fixes
        (
            "L016",
            "fail",
            "SELECT COUNT(*) FROM tbl -- Some Comment\n",
            "-- Some Comment\nSELECT\n    COUNT(*)\nFROM tbl\n",
            {"rules": {"max_line_length": 18}},
        ),
        # Test that we don't have the "inconsistent" bug
        ("L010", "fail", "SeLeCt 1", "SELECT 1", None),
        ("L010", "fail", "SeLeCt 1 from blah", "SELECT 1 FROM blah", None),
        # Github Bug #99. Python2 Issues with fixing L003
        ("L003", "fail", "  select 1 from tbl;", "select 1 from tbl;", None),
        # Github Bug #207
        (
            "L006",
            "pass",
            "select\n    field,\n    date(field_1) - date(field_2) as diff\nfrom table",
            None,
            None,
        ),
        # Github Bug #203
        (
            "L003",
            "pass",
            "SELECT\n    -- Compute the thing\n    (a + b) AS c\nFROM\n    acceptable_buckets",
            None,
            None,
        ),
        (
            "L003",
            "pass",
            (
                "SELECT\n    user_id\nFROM\n    age_data\nJOIN\n    audience_size\n    USING (user_id, list_id)\n"
                "-- We LEFT JOIN because blah\nLEFT JOIN\n    verts\n    USING\n        (user_id)"
            ),
            None,
            None,
        ),
        # Leading commas
        (
            "L019",
            "fail",
            "SELECT\n    a\n    , b\n    FROM c",
            None,
            {"rules": {"L019": {"comma_style": "trailing"}}},
        ),
        (
            "L019",
            "pass",
            "SELECT\n    a\n    , b\n    FROM c",
            None,
            {"rules": {"L019": {"comma_style": "leading"}}},
        ),
        # Leading commas in with statement
        (
            "L019",
            "fail",
            (
                "WITH cte_1 as (\n    SELECT *\n    FROM table_1\n)\n\n"
                ", cte_2 as (\n    SELECT *\n    FROM table_2\n)\n\n"
                "SELECT * FROM table_3"
            ),
            None,
            {"rules": {"L019": {"comma_style": "trailing"}}},
        ),
        (
            "L019",
            "pass",
            (
                "WITH cte_1 as (\n    SELECT *\n    FROM table_1\n)\n\n"
                ", cte_2 as (\n    SELECT *\n    FROM table_2\n)\n\n"
                "SELECT * FROM table_3"
            ),
            None,
            {"rules": {"L019": {"comma_style": "leading"}}},
        ),
        # Trailing commas
        (
            "L019",
            "fail",
            "SELECT\n    a,\n    b\n    FROM c",
            None,
            {"rules": {"L019": {"comma_style": "leading"}}},
        ),
        (
            "L019",
            "pass",
            "SELECT\n    a,\n    b\n    FROM c",
            None,
            {"rules": {"L019": {"comma_style": "trailing"}}},
        ),
        # Using tabs as indents works
        (
            "L003",
            "fail",
            "SELECT\n\ta,\nb\nFROM my_tbl",
            "SELECT\n\ta,\n\tb\nFROM my_tbl",
            {"rules": {"indent_unit": "tab"}},
        ),
        # Configurable indents work.
        # a) default
        (
            "L003",
            "pass",
            "SELECT a, b, c\nFROM my_tbl\nLEFT JOIN another_tbl USING(a)",
            None,
            None,
        ),
        # b) specific
        (
            "L003",
            "pass",
            "SELECT a, b, c\nFROM my_tbl\nLEFT JOIN another_tbl USING(a)",
            None,
            {"indentation": {"indented_joins": False}},
        ),
        # c) specific True, but passing
        (
            "L003",
            "pass",
            "SELECT a, b, c\nFROM my_tbl\n    LEFT JOIN another_tbl USING(a)",
            None,
            {"indentation": {"indented_joins": True}},
        ),
        # d) specific True, but failing
        (
            "L003",
            "fail",
            "SELECT a, b, c\nFROM my_tbl\nLEFT JOIN another_tbl USING(a)",
            "SELECT a, b, c\nFROM my_tbl\n    LEFT JOIN another_tbl USING(a)",
            {"indentation": {"indented_joins": True}},
        ),
        # e) specific False, and failing
        (
            "L003",
            "fail",
            "SELECT a, b, c\nFROM my_tbl\n    LEFT JOIN another_tbl USING(a)",
            "SELECT a, b, c\nFROM my_tbl\nLEFT JOIN another_tbl USING(a)",
            {"indentation": {"indented_joins": False}},
        ),
        # Check fixing of single space rules
        (
            "L023",
            "fail",
            "WITH a AS(select 1) select * from a",
            "WITH a AS (select 1) select * from a",
            None,
        ),
        (
            "L024",
            "fail",
            "select * from a JOIN b USING(x)",
            "select * from a JOIN b USING (x)",
            None,
        ),
        # Check L024 passes if there's a newline between
        ("L024", "pass", "select * from a JOIN b USING\n(x)", None, None),
        # References in quotes in biquery
        (
            "L026",
            "pass",
            "SELECT bar.user_id FROM `foo.far.bar`",
            None,
            {"core": {"dialect": "bigquery"}},
        ),
        (
            "L026",
            "fail",
            "SELECT foo.user_id FROM `foo.far.bar`",
            None,
            {"core": {"dialect": "bigquery"}},
        ),
        # Mixed qualification of references.
        ("L028", "fail", "SELECT my_tbl.bar, baz FROM my_tbl", None, None),
        ("L028", "pass", "SELECT bar FROM my_tbl", None, None),
        ("L028", "pass", "SELECT my_tbl.bar FROM my_tbl", None, None),
        (
            "L028",
            "fail",
            "SELECT my_tbl.bar FROM my_tbl",
            None,
            {"rules": {"L028": {"single_table_references": "unqualified"}}},
        ),
        (
            "L028",
            "fail",
            "SELECT bar FROM my_tbl",
            None,
            {"rules": {"L028": {"single_table_references": "qualified"}}},
        ),
        # References in WHERE clause
        ("L026", "fail", "SELECT * FROM my_tbl WHERE foo.bar > 0", None, None),
        # Aliases not referenced.
        ("L025", "fail", "SELECT * FROM my_tbl AS foo", None, None),
        (
            "L025",
            "pass",
            "SELECT * FROM my_tbl AS foo JOIN other_tbl on other_tbl.x = foo.x",
            None,
            None,
        ),
        # Test cases for L029
        ("L029", "pass", "CREATE TABLE artist(artist_name TEXT)", None, None),
        ("L029", "fail", "CREATE TABLE artist(create TEXT)", None, None),
        ("L029", "fail", "SELECT 1 as parameter", None, None),
        (
            "L029",
            "pass",
            "SELECT parameter",
            None,
            None,
        ),  # should pass on default config as not alias
        (
            "L029",
            "fail",
            "SELECT parameter",
            None,
            {"rules": {"L029": {"only_aliases": False}}},
        ),
        # Inconsistent capitalisation of functions
        (
            "L030",
            "fail",
            "SELECT MAX(id), min(id) from table",
            "SELECT MAX(id), MIN(id) from table",
            None,
        ),
        (
            "L030",
            "fail",
            "SELECT MAX(id), min(id) from table",
            "SELECT max(id), min(id) from table",
            {"rules": {"L030": {"capitalisation_policy": "lower"}}},
        ),
        # Check we don't get false alarms with newlines, or sign indicators.
        ("L006", "pass", "SELECT 1\n+ 2", None, None),
        ("L006", "pass", "SELECT 1\n\t+ 2", None, None),
        ("L006", "pass", "SELECT 1\n    + 2", None, None),
        ("L006", "pass", "SELECT 1, +2, -4", None, None),
        # Catch issues with subqueries properly
        (
            "L028",
            "pass",
            "SELECT * FROM db.sc.tbl2\nWHERE a NOT IN (SELECT a FROM db.sc.tbl1)\n",
            None,
            None,
        ),
        (
            "L026",
            "pass",
            "SELECT * FROM db.sc.tbl2\nWHERE a NOT IN (SELECT a FROM db.sc.tbl1)\n",
            None,
            None,
        ),
        (
            "L026",
            "pass",
            "SELECT * FROM db.sc.tbl2\nWHERE a NOT IN (SELECT tbl2.a FROM db.sc.tbl1)\n",
            None,
            None,
        ),  # Correlated subquery.
        # Make sure comments are aligned properly
        (
            "L003",
            "pass",
            "SELECT *\nFROM\n    t1\n-- Comment\nJOIN t2 USING (user_id)",
            None,
            None,
        ),
        (
            "L003",
            "fail",
            "SELECT *\nFROM\n    t1\n    -- Comment\nJOIN t2 USING (user_id)",
            "SELECT *\nFROM\n    t1\n-- Comment\nJOIN t2 USING (user_id)",
            None,
        ),
        # L013 & L025 Fixes with https://github.com/sqlfluff/sqlfluff/issues/449
        (
            "L013",
            "pass",
            "select ps.*, pandgs.blah from ps join pandgs using(moo)",
            None,
            None,
        ),
        (
            "L025",
            "pass",
            "select ps.*, pandgs.blah from ps join pandgs using(moo)",
            None,
            None,
        ),
        # L031 Allow self-joins
        (
            "L031",
            "pass",
            "select x.a, x_2.b from x left join x as x_2 on x.foreign_key = x.foreign_key",
            None,
            None,
        ),
        # L031 fixes issues
        (
            "L031",
            "fail",
            "SELECT u.id, c.first_name, c.last_name, COUNT(o.user_id) FROM users as u JOIN customers as c on u.id = c.user_id JOIN orders as o on u.id = o.user_id;",
            "SELECT users.id, customers.first_name, customers.last_name, COUNT(orders.user_id) FROM users JOIN customers on users.id = customers.user_id JOIN orders on users.id = orders.user_id;",
            None,
        ),
        # L031 order by
        (
            "L031",
            "fail",
            "SELECT u.id, c.first_name, c.last_name, COUNT(o.user_id) FROM users as u JOIN customers as c on u.id = c.user_id JOIN orders as o on u.id = o.user_id order by o.user_id desc",
            "SELECT users.id, customers.first_name, customers.last_name, COUNT(orders.user_id) FROM users JOIN customers on users.id = customers.user_id JOIN orders on users.id = orders.user_id order by orders.user_id desc",
            None,
        ),
        # L031 order by identifier which is the same raw as an alias but refers to a column
        (
            "L031",
            "fail",
            "SELECT u.id, c.first_name, c.last_name, COUNT(o.user_id) FROM users as u JOIN customers as c on u.id = c.user_id JOIN orders as o on u.id = o.user_id order by o desc",
            "SELECT users.id, customers.first_name, customers.last_name, COUNT(orders.user_id) FROM users JOIN customers on users.id = customers.user_id JOIN orders on users.id = orders.user_id order by o desc",
            None,
        ),
        # Fix for https://github.com/sqlfluff/sqlfluff/issues/476
        (
            "L010",
            "fail",
            "SELECT * FROM MOO ORDER BY dt DESC",
            "select * from MOO order by dt desc",
            {"rules": {"L010": {"capitalisation_policy": "lower"}}},
        ),
        # Test for capitalise casing
        (
            "L010",
            "fail",
            "SELECT * FROM MOO ORDER BY dt DESC",
            "Select * From MOO Order By dt Desc",
            {"rules": {"L010": {"capitalisation_policy": "capitalise"}}},
        ),
        ("L032", "pass", "select x.a from x inner join y on x.id = y.id", None, None),
        ("L032", "fail", "select x.a from x inner join y using (id)", None, None),
        (
            "L032",
            "fail",
            "select x.a from x inner join y on x.id = y.id inner join z using (id)",
            None,
            None,
        ),
        # Test cases for L022, both leading and trailing commas.
        (
            "L022",
            "pass",
            "with my_cte as (\n    select 1\n),\n\nother_cte as (\n    select 1\n)\n\nselect * from my_cte cross join other_cte",
            None,
            None,
        ),
        (
            "L022",
            "pass",
            "with my_cte as (\n    select 1\n)\n\n, other_cte as (\n    select 1\n)\n\nselect * from my_cte cross join other_cte",
            None,
            None,
        ),
        (
            "L022",
            "fail",
            "with my_cte as (\n    select 1\n),\nother_cte as (\n    select 1\n)\n\nselect * from my_cte cross join other_cte",
            "with my_cte as (\n    select 1\n),\n\nother_cte as (\n    select 1\n)\n\nselect * from my_cte cross join other_cte",
            None,
        ),
        (
            "L022",
            "fail",
            "with my_cte as (\n    select 1\n),\n-- Comment\nother_cte as (\n    select 1\n)\n\nselect * from my_cte cross join other_cte",
            "with my_cte as (\n    select 1\n),\n\n-- Comment\nother_cte as (\n    select 1\n)\n\nselect * from my_cte cross join other_cte",
            None,
        ),
        (
            "L022",
            "fail",
            "with my_cte as (\n    select 1\n),\n\nother_cte as (\n    select 1\n)\nselect * from my_cte cross join other_cte",
            "with my_cte as (\n    select 1\n),\n\nother_cte as (\n    select 1\n)\n\nselect * from my_cte cross join other_cte",
            None,
        ),
        (
            "L022",
            "fail",
            "with my_cte as (\n    select 1\n)\n, other_cte as (\n    select 1\n)\nselect * from my_cte cross join other_cte",
            "with my_cte as (\n    select 1\n)\n\n, other_cte as (\n    select 1\n)\n\nselect * from my_cte cross join other_cte",
            None,
        ),
        # Fixes oneline cte with leading comma style
        (
            "L022",
            "fail",
            "with my_cte as (select 1), other_cte as (select 1) select * from my_cte cross join other_cte",
            "with my_cte as (select 1)\n\n, other_cte as (select 1)\n\nselect * from my_cte cross join other_cte",
            {"rules": {"comma_style": "leading"}},
        ),
        # Fixes cte with a floating comma
        (
            "L022",
            "fail",
            "with my_cte as (select 1)\n,\nother_cte as (select 1)\nselect * from my_cte cross join other_cte",
            "with my_cte as (select 1)\n,\nother_cte as (select 1)\n\nselect * from my_cte cross join other_cte",
            None,
        ),
        # Bare UNION without a DISTINCT or ALL
        (
            "L033",
            "pass",
            "SELECT a, b FROM tbl UNION ALL SELECT c, d FROM tbl1",
            None,
            None,
        ),
        (
            "L033",
            "fail",
            "SELECT a, b FROM tbl UNION SELECT c, d FROM tbl1",
            None,
            None,
        ),
        (
            "L033",
            "fail",
            "SELECT a, b FROM tbl\n UNION\nSELECT c, d FROM tbl1",
            None,
            None,
        ),
        (
            "L033",
            "pass",
            "SELECT a, b FROM tbl\nUNION DISTINCT\nSELECT c, d FROM tbl1",
            None,
            None,
        ),
        (
            "L033",
            "pass",
            "SELECT a, b FROM tbl\n--selecting a and b\nUNION DISTINCT\nSELECT c, d FROM tbl1",
            None,
            None,
        ),
        (
            "L033",
            "fail",
            "SELECT a, b FROM tbl UNION DISTINCT SELECT c, d\nFROM tbl1 UNION SELECT e, f FROM tbl2",
            None,
            None,
        ),
        ("L034", "pass", "select a, cast(b as int) as b, c from x", None, None),
        (
            "L034",
            "fail",
            "select a, row_number() over (partition by id order by date) as y, b from x",
            "select a, b, row_number() over (partition by id order by date) as y from x",
            None,
        ),
        (
            "L034",
            "fail",
            "select row_number() over (partition by id order by date) as y, *, cast(b as int) as b_int from x",
            "select *, cast(b as int) as b_int, row_number() over (partition by id order by date) as y from x",
            None,
        ),
        (
            "L034",
            "fail",
            "select row_number() over (partition by id order by date) as y, cast(b as int) as b_int, * from x",
            "select *, cast(b as int) as b_int, row_number() over (partition by id order by date) as y from x",
            None,
        ),
        (
            "L034",
            "fail",
            "select row_number() over (partition by id order by date) as y, b::int, * from x",
            "select *, b::int, row_number() over (partition by id order by date) as y from x",
            None,
        ),
        (
            "L034",
            "fail",
            "select row_number() over (partition by id order by date) as y, *, 2::int + 4 as sum, cast(b) as c from x",
            "select *, cast(b) as c, row_number() over (partition by id order by date) as y, 2::int + 4 as sum from x",
            None,
        ),
        (
            "L033",
            "fail",
            "select a, b from tbl union distinct select c, d\nfrom tbl1 union select e, f from tbl2",
            None,
            None,
        ),
        # with statement indentation
        (
            "L018",
            "pass",
            "with cte as (\n    select 1\n) select * from cte",
            None,
            None,
        ),
        # with statement oneline
        (
            "L018",
            "pass",
            "with cte as (select 1) select * from cte",
            None,
            None,
        ),
        # Fix with statement indentation
        (
            "L018",
            "fail",
            "with cte as (\n    select 1\n    ) select * from cte",
            "with cte as (\n    select 1\n) select * from cte",
            None,
        ),
        # Fix with statement that has negative indentation
        (
            "L018",
            "fail",
            "    with cte as (\n    select 1\n) select * from cte",
            "    with cte as (\n    select 1\n    ) select * from cte",
            None,
        ),
        # still runs with unparsable with statement
        ("L018", "pass", "with (select 1)", None, None),
        # duplicate aliases
        (
            "L020",
            "fail",
            "select 1 from table_1 as a join table_2 as a using(pk)",
            None,
            None,
        ),
        # check if using select distinct and group by
        ("L021", "pass", "select a from b group by a", None, None),
        ("L021", "fail", "select distinct a from b group by a", None, None),
        # Add whitespace when fixing implicit aliasing
        (
            "L011",
            "fail",
            "select foo.bar from (select 1 as bar)foo",
            "select foo.bar from (select 1 as bar) AS foo",
            None,
        ),
    ],
)
def test__rules__std_string(rule, pass_fail, qry, fixed, configs):
    """Test that a rule passes/fails on a given string.
=======
def rules__test_helper(test_case):
    """Test that a rule passes/fails on a set of test_cases.
>>>>>>> e26a042a

    Optionally, also test the fixed string if provided in the test case.
    """
    if test_case.pass_str:
        assert_rule_pass_in_sql(
            test_case.rule,
            test_case.pass_str,
            configs=test_case.configs,
        )
    if test_case.fail_str:
        res = assert_rule_fail_in_sql(
            test_case.rule,
            test_case.fail_str,
            configs=test_case.configs,
        )
        # If a `fixed` value is provided then check it matches
        if test_case.fix_str:
            assert res == test_case.fix_str


class Rule_T042(BaseCrawler):
    """A dummy rule."""

    def _eval(self, segment, raw_stack, **kwargs):
        pass


class Rule_T001(BaseCrawler):
    """A deliberately malicious rule."""

    def _eval(self, segment, raw_stack, **kwargs):
        """Stars make newlines."""
        if segment.is_type("star"):
            return LintResult(
                anchor=segment,
                fixes=[
                    LintFix("create", segment, self.make_newline(segment.pos_marker))
                ],
            )


def test__rules__user_rules():
    """Test that can safely add user rules."""
    # Set up a linter with the user rule
    linter = Linter(user_rules=[Rule_T042])
    # Make sure the new one is in there.
    assert ("T042", "A dummy rule.") in linter.rule_tuples()
    # Instantiate a second linter and check it's NOT in there.
    # This tests that copying and isolation works.
    linter = Linter()
    assert not any(rule[0] == "T042" for rule in linter.rule_tuples())


def test__rules__runaway_fail_catch():
    """Test that we catch runaway rules."""
    runaway_limit = 5
    my_query = "SELECT * FROM foo"
    # Set up the config to only use the rule we are testing.
    cfg = FluffConfig(overrides={"rules": "T001", "runaway_limit": runaway_limit})
    # Lint it using the current config (while in fix mode)
    linter = Linter(config=cfg, user_rules=[Rule_T001])
    # In theory this step should result in an infinite
    # loop, but the loop limit should catch it.
    linted = linter.lint_string(my_query, fix=True)
    # We should have a lot of newlines in there.
    # The number should equal the runaway limit
    assert linted.tree.raw.count("\n") == runaway_limit


@pytest.mark.parametrize(
    "rule,path,violations",
    [
        ("L001", "test/fixtures/linter/indentation_errors.sql", [(4, 24)]),
        ("L002", "test/fixtures/linter/indentation_errors.sql", [(3, 1), (4, 1)]),
        (
            "L003",
            "test/fixtures/linter/indentation_errors.sql",
            [(2, 4), (3, 4), (4, 6)],
        ),
        (
            "L004",
            "test/fixtures/linter/indentation_errors.sql",
            [(3, 1), (4, 1), (5, 1)],
        ),
        # Check we get comma (with leading space/newline) whitespace errors
        # NB The newline before the comma, should report on the comma, not the newline for clarity.
        ("L005", "test/fixtures/linter/whitespace_errors.sql", [(2, 9)]),
        ("L019", "test/fixtures/linter/whitespace_errors.sql", [(4, 1)]),
        # Check we get comma (with incorrect trailing space) whitespace errors,
        # but also no false positives on line 4 or 5.
        ("L008", "test/fixtures/linter/whitespace_errors.sql", [(3, 12)]),
        # Check we get operator whitespace errors and it works with brackets
        (
            "L006",
            "test/fixtures/linter/operator_errors.sql",
            [(3, 8), (4, 10), (7, 6), (7, 7), (7, 9), (7, 10), (7, 12), (7, 13)],
        ),
        ("L007", "test/fixtures/linter/operator_errors.sql", [(5, 9)]),
        # Check we DO get a violation on line 2 but NOT on line 3
        (
            "L006",
            "test/fixtures/linter/operator_errors_negative.sql",
            [(2, 6), (2, 9), (5, 6), (5, 7)],
        ),
        # Hard indentation errors
        (
            "L003",
            "test/fixtures/linter/indentation_error_hard.sql",
            [(2, 4), (6, 5), (9, 13), (14, 14), (19, 5), (20, 6)],
        ),
        # Check bracket handling with closing brackets and contained indents works.
        ("L003", "test/fixtures/linter/indentation_error_contained.sql", []),
        # Check we handle block comments as expect. Github #236
        (
            "L016",
            "test/fixtures/linter/block_comment_errors.sql",
            [(1, 121), (2, 99), (4, 88)],
        ),
        ("L016", "test/fixtures/linter/block_comment_errors_2.sql", [(1, 85), (2, 86)]),
        # Column references
        ("L027", "test/fixtures/linter/column_references.sql", [(1, 8)]),
        ("L027", "test/fixtures/linter/column_references_bare_function.sql", []),
        ("L026", "test/fixtures/linter/column_references.sql", [(1, 11)]),
        ("L025", "test/fixtures/linter/column_references.sql", [(2, 11)]),
        # Distinct and Group by
        ("L021", "test/fixtures/linter/select_distinct_group_by.sql", [(1, 8)]),
        # Make sure that ignoring works as expected
        ("L006", "test/fixtures/linter/operator_errors_ignore.sql", [(10, 8), (10, 9)]),
        (
            "L031",
            "test/fixtures/linter/aliases_in_join_error.sql",
            [(6, 15), (7, 19), (8, 16)],
        ),
    ],
)
def test__rules__std_file(rule, path, violations):
    """Test the linter finds the given errors in (and only in) the right places."""
    assert_rule_raises_violations_in_file(
        rule=rule,
        fpath=path,
        violations=violations,
        fluff_config=FluffConfig(overrides=dict(rules=rule)),
    )


@pytest.mark.dbt
@pytest.mark.parametrize(
    "rule,path,violations",
    [
        # Group By
        ("L021", "models/my_new_project/select_distinct_group_by.sql", [(1, 8)]),
    ]
)
def test__rules__std_file_dbt(rule, path, violations, in_dbt_project_dir):  # noqa
    """Test the linter finds the given errors in (and only in) the right places (DBT)."""
    assert_rule_raises_violations_in_file(
        rule=rule,
        fpath=path,
        violations=violations,
        fluff_config=FluffConfig(configs=DBT_FLUFF_CONFIG, overrides=dict(rules=rule)),
    )


def test__rules__std_L003_process_raw_stack(generate_test_segments):
    """Test the _process_raw_stack function.

    Note: This test probably needs expanding. It doesn't
    really check enough of the full functionality.

    """
    cfg = FluffConfig()
    r = get_rule_from_set("L003", config=cfg)
    test_stack = generate_test_segments(["bar", "\n", "     ", "foo", "baar", " \t "])
    res = r._process_raw_stack(test_stack)
    print(res)
    assert sorted(res.keys()) == [1, 2]
    assert res[2]["indent_size"] == 5


@pytest.mark.parametrize(
    "rule_config_dict",
    [
        {"tab_space_size": "blah"},
        {"max_line_length": "blah"},
        {"indent_unit": "blah"},
        {"comma_style": "blah"},
        {"allow_scalar": "blah"},
        {"single_table_references": "blah"},
        {"only_aliases": "blah"},
        {"L010": {"capitalisation_policy": "blah"}},
        {"L014": {"capitalisation_policy": "blah"}},
        {"L030": {"capitalisation_policy": "blah"}},
    ],
)
def test_improper_configs_are_rejected(rule_config_dict):
    """Ensure that unsupported configs raise a ValueError."""
    config = FluffConfig(configs={"rules": rule_config_dict})
    with pytest.raises(ValueError):
        std_rule_set.get_rulelist(config)


def test_rules_cannot_be_instantiated_without_declared_configs():
    """Ensure that new rules must be instantiated with config values."""

    class NewRule(BaseCrawler):
        config_keywords = ["comma_style"]

    new_rule = NewRule(code="L000", description="", comma_style="trailing")
    assert new_rule.comma_style == "trailing"
    # Error is thrown since "comma_style" is defined in class,
    # but not upon instantiation
    with pytest.raises(ValueError):
        new_rule = NewRule(code="L000", description="")


def test_rules_configs_are_dynamically_documented():
    """Ensure that rule configurations are added to the class docstring."""

    @std_rule_set.document_configuration
    class RuleWithConfig(BaseCrawler):
        """A new rule with configuration."""

        config_keywords = ["comma_style", "only_aliases"]

    assert "comma_style" in RuleWithConfig.__doc__
    assert "only_aliases" in RuleWithConfig.__doc__

    @std_rule_set.document_configuration
    class RuleWithoutConfig(BaseCrawler):
        """A new rule without configuration."""

        pass

    assert "Configuration" not in RuleWithoutConfig.__doc__


def test_rule_exception_is_caught_to_validation():
    """Assert that a rule that throws an exception on _eval returns it as a validation."""

    @std_rule_set.register
    class Rule_LXXX(BaseCrawler):
        """Rule that throws an exception."""

        def _eval(self, segment, parent_stack, **kwargs):
            raise Exception("Catch me or I'll deny any linting results from you")

    linter = Linter(config=FluffConfig(overrides=dict(rules="LXXX")))

    assert linter.lint_string("select 1").check_tuples() == [("LXXX", 1, 1)]<|MERGE_RESOLUTION|>--- conflicted
+++ resolved
@@ -61,7 +61,6 @@
         )
 
 
-<<<<<<< HEAD
 def assert_rule_raises_violations_in_file(rule, fpath, violations, fluff_config):
     """Assert that a given rule raises given errors in specific positions of a file."""
     lntr = Linter(config=fluff_config)
@@ -72,645 +71,8 @@
     assert set(lnt.check_tuples()) == {(rule, v[0], v[1]) for v in violations}
 
 
-# ############## STD RULES TESTS
-@pytest.mark.parametrize(
-    "rule,pass_fail,qry,fixed,configs",
-    [
-        ("L001", "fail", "SELECT 1     \n", "SELECT 1\n", None),
-        ("L002", "fail", "    \t    \t    SELECT 1", None, None),
-        ("L003", "fail", "     SELECT 1", "SELECT 1", None),
-        ("L004", "pass", "   \nSELECT 1", None, None),
-        ("L004", "pass", "\t\tSELECT 1\n", None, None),
-        ("L004", "fail", "   \n  \t \n  SELECT 1", None, None),
-        ("L005", "fail", "SELECT 1 ,4", "SELECT 1,4", None),
-        ("L008", "pass", "SELECT 1, 4", None, None),
-        ("L008", "fail", "SELECT 1,   4", "SELECT 1, 4", None),
-        ("L008", "fail", "SELECT 1,4", "SELECT 1, 4", None),
-        ("L013", "pass", "SELECT *, foo from blah", None, None),
-        ("L013", "fail", "SELECT upper(foo), bar from blah", None, None),
-        ("L013", "pass", "SELECT *, foo from blah", None, None),
-        # Don't expect alias if allow_scalar = True (default)
-        ("L013", "pass", "SELECT 1 from blah", None, None),
-        # Expect alias if allow_scalar = False
-        (
-            "L013",
-            "fail",
-            "SELECT 1 from blah",
-            None,
-            {"rules": {"allow_scalar": False}},
-        ),
-        ("L013", "pass", "SELECT upper(foo) as foo_up, bar from blah", None, None),
-        ("L014", "pass", "SELECT a, b", None, None),
-        ("L014", "pass", "SELECT A, B", None, None),
-        # Check we get fails for using DISTINCT apparently incorrectly
-        ("L015", "fail", "SELECT DISTINCT(a)", None, None),
-        ("L015", "fail", "SELECT DISTINCT(a + b) * c", None, None),
-        # Space after DISTINCT makes it okay...
-        ("L015", "pass", "SELECT DISTINCT (a)", None, None),  # A bit iffy...
-        ("L015", "pass", "SELECT DISTINCT (a + b) * c", None, None),  # Definitely okay
-        # Test that fixes are consistent
-        ("L014", "fail", "SELECT a,   B", "SELECT a,   b", None),
-        ("L014", "fail", "SELECT B,   a", "SELECT B,   A", None),
-        # Test that NULL is classed as a keyword and not an identifier
-        ("L014", "pass", "SELECT NULL,   a", None, None),
-        ("L010", "fail", "SELECT null,   a", "SELECT NULL,   a", None),
-        # Test that we don't fail * operators in brackets
-        ("L006", "pass", "SELECT COUNT(*) FROM tbl\n", None, None),
-        # Long lines (with config override)
-        (
-            "L016",
-            "pass",
-            "SELECT COUNT(*) FROM tbl\n",
-            None,
-            {"rules": {"max_line_length": 30}},
-        ),
-        # Check we move comments correctly
-        (
-            "L016",
-            "fail",
-            "SELECT 1 -- Some Comment\n",
-            "-- Some Comment\nSELECT 1\n",
-            {"rules": {"max_line_length": 18}},
-        ),
-        # Check long lines that are only comments are linted correctly
-        (
-            "L016",
-            "fail",
-            "-- Some really long comments on their own line\nSELECT 1",
-            None,
-            {"rules": {"max_line_length": 18}},
-        ),
-        # Check we can add newlines after dedents (with an indent)
-        (
-            "L016",
-            "fail",
-            "    SELECT COUNT(*) FROM tbl\n",
-            "    SELECT\n        COUNT(*)\n    FROM tbl\n",
-            {"rules": {"max_line_length": 20}},
-        ),
-        # Check we handle indents nicely
-        (
-            "L016",
-            "fail",
-            "SELECT 12345\n",
-            "SELECT\n    12345\n",
-            {"rules": {"max_line_length": 10}},
-        ),
-        # Check priority of fixes
-        (
-            "L016",
-            "fail",
-            "SELECT COUNT(*) FROM tbl -- Some Comment\n",
-            "-- Some Comment\nSELECT\n    COUNT(*)\nFROM tbl\n",
-            {"rules": {"max_line_length": 18}},
-        ),
-        # Test that we don't have the "inconsistent" bug
-        ("L010", "fail", "SeLeCt 1", "SELECT 1", None),
-        ("L010", "fail", "SeLeCt 1 from blah", "SELECT 1 FROM blah", None),
-        # Github Bug #99. Python2 Issues with fixing L003
-        ("L003", "fail", "  select 1 from tbl;", "select 1 from tbl;", None),
-        # Github Bug #207
-        (
-            "L006",
-            "pass",
-            "select\n    field,\n    date(field_1) - date(field_2) as diff\nfrom table",
-            None,
-            None,
-        ),
-        # Github Bug #203
-        (
-            "L003",
-            "pass",
-            "SELECT\n    -- Compute the thing\n    (a + b) AS c\nFROM\n    acceptable_buckets",
-            None,
-            None,
-        ),
-        (
-            "L003",
-            "pass",
-            (
-                "SELECT\n    user_id\nFROM\n    age_data\nJOIN\n    audience_size\n    USING (user_id, list_id)\n"
-                "-- We LEFT JOIN because blah\nLEFT JOIN\n    verts\n    USING\n        (user_id)"
-            ),
-            None,
-            None,
-        ),
-        # Leading commas
-        (
-            "L019",
-            "fail",
-            "SELECT\n    a\n    , b\n    FROM c",
-            None,
-            {"rules": {"L019": {"comma_style": "trailing"}}},
-        ),
-        (
-            "L019",
-            "pass",
-            "SELECT\n    a\n    , b\n    FROM c",
-            None,
-            {"rules": {"L019": {"comma_style": "leading"}}},
-        ),
-        # Leading commas in with statement
-        (
-            "L019",
-            "fail",
-            (
-                "WITH cte_1 as (\n    SELECT *\n    FROM table_1\n)\n\n"
-                ", cte_2 as (\n    SELECT *\n    FROM table_2\n)\n\n"
-                "SELECT * FROM table_3"
-            ),
-            None,
-            {"rules": {"L019": {"comma_style": "trailing"}}},
-        ),
-        (
-            "L019",
-            "pass",
-            (
-                "WITH cte_1 as (\n    SELECT *\n    FROM table_1\n)\n\n"
-                ", cte_2 as (\n    SELECT *\n    FROM table_2\n)\n\n"
-                "SELECT * FROM table_3"
-            ),
-            None,
-            {"rules": {"L019": {"comma_style": "leading"}}},
-        ),
-        # Trailing commas
-        (
-            "L019",
-            "fail",
-            "SELECT\n    a,\n    b\n    FROM c",
-            None,
-            {"rules": {"L019": {"comma_style": "leading"}}},
-        ),
-        (
-            "L019",
-            "pass",
-            "SELECT\n    a,\n    b\n    FROM c",
-            None,
-            {"rules": {"L019": {"comma_style": "trailing"}}},
-        ),
-        # Using tabs as indents works
-        (
-            "L003",
-            "fail",
-            "SELECT\n\ta,\nb\nFROM my_tbl",
-            "SELECT\n\ta,\n\tb\nFROM my_tbl",
-            {"rules": {"indent_unit": "tab"}},
-        ),
-        # Configurable indents work.
-        # a) default
-        (
-            "L003",
-            "pass",
-            "SELECT a, b, c\nFROM my_tbl\nLEFT JOIN another_tbl USING(a)",
-            None,
-            None,
-        ),
-        # b) specific
-        (
-            "L003",
-            "pass",
-            "SELECT a, b, c\nFROM my_tbl\nLEFT JOIN another_tbl USING(a)",
-            None,
-            {"indentation": {"indented_joins": False}},
-        ),
-        # c) specific True, but passing
-        (
-            "L003",
-            "pass",
-            "SELECT a, b, c\nFROM my_tbl\n    LEFT JOIN another_tbl USING(a)",
-            None,
-            {"indentation": {"indented_joins": True}},
-        ),
-        # d) specific True, but failing
-        (
-            "L003",
-            "fail",
-            "SELECT a, b, c\nFROM my_tbl\nLEFT JOIN another_tbl USING(a)",
-            "SELECT a, b, c\nFROM my_tbl\n    LEFT JOIN another_tbl USING(a)",
-            {"indentation": {"indented_joins": True}},
-        ),
-        # e) specific False, and failing
-        (
-            "L003",
-            "fail",
-            "SELECT a, b, c\nFROM my_tbl\n    LEFT JOIN another_tbl USING(a)",
-            "SELECT a, b, c\nFROM my_tbl\nLEFT JOIN another_tbl USING(a)",
-            {"indentation": {"indented_joins": False}},
-        ),
-        # Check fixing of single space rules
-        (
-            "L023",
-            "fail",
-            "WITH a AS(select 1) select * from a",
-            "WITH a AS (select 1) select * from a",
-            None,
-        ),
-        (
-            "L024",
-            "fail",
-            "select * from a JOIN b USING(x)",
-            "select * from a JOIN b USING (x)",
-            None,
-        ),
-        # Check L024 passes if there's a newline between
-        ("L024", "pass", "select * from a JOIN b USING\n(x)", None, None),
-        # References in quotes in biquery
-        (
-            "L026",
-            "pass",
-            "SELECT bar.user_id FROM `foo.far.bar`",
-            None,
-            {"core": {"dialect": "bigquery"}},
-        ),
-        (
-            "L026",
-            "fail",
-            "SELECT foo.user_id FROM `foo.far.bar`",
-            None,
-            {"core": {"dialect": "bigquery"}},
-        ),
-        # Mixed qualification of references.
-        ("L028", "fail", "SELECT my_tbl.bar, baz FROM my_tbl", None, None),
-        ("L028", "pass", "SELECT bar FROM my_tbl", None, None),
-        ("L028", "pass", "SELECT my_tbl.bar FROM my_tbl", None, None),
-        (
-            "L028",
-            "fail",
-            "SELECT my_tbl.bar FROM my_tbl",
-            None,
-            {"rules": {"L028": {"single_table_references": "unqualified"}}},
-        ),
-        (
-            "L028",
-            "fail",
-            "SELECT bar FROM my_tbl",
-            None,
-            {"rules": {"L028": {"single_table_references": "qualified"}}},
-        ),
-        # References in WHERE clause
-        ("L026", "fail", "SELECT * FROM my_tbl WHERE foo.bar > 0", None, None),
-        # Aliases not referenced.
-        ("L025", "fail", "SELECT * FROM my_tbl AS foo", None, None),
-        (
-            "L025",
-            "pass",
-            "SELECT * FROM my_tbl AS foo JOIN other_tbl on other_tbl.x = foo.x",
-            None,
-            None,
-        ),
-        # Test cases for L029
-        ("L029", "pass", "CREATE TABLE artist(artist_name TEXT)", None, None),
-        ("L029", "fail", "CREATE TABLE artist(create TEXT)", None, None),
-        ("L029", "fail", "SELECT 1 as parameter", None, None),
-        (
-            "L029",
-            "pass",
-            "SELECT parameter",
-            None,
-            None,
-        ),  # should pass on default config as not alias
-        (
-            "L029",
-            "fail",
-            "SELECT parameter",
-            None,
-            {"rules": {"L029": {"only_aliases": False}}},
-        ),
-        # Inconsistent capitalisation of functions
-        (
-            "L030",
-            "fail",
-            "SELECT MAX(id), min(id) from table",
-            "SELECT MAX(id), MIN(id) from table",
-            None,
-        ),
-        (
-            "L030",
-            "fail",
-            "SELECT MAX(id), min(id) from table",
-            "SELECT max(id), min(id) from table",
-            {"rules": {"L030": {"capitalisation_policy": "lower"}}},
-        ),
-        # Check we don't get false alarms with newlines, or sign indicators.
-        ("L006", "pass", "SELECT 1\n+ 2", None, None),
-        ("L006", "pass", "SELECT 1\n\t+ 2", None, None),
-        ("L006", "pass", "SELECT 1\n    + 2", None, None),
-        ("L006", "pass", "SELECT 1, +2, -4", None, None),
-        # Catch issues with subqueries properly
-        (
-            "L028",
-            "pass",
-            "SELECT * FROM db.sc.tbl2\nWHERE a NOT IN (SELECT a FROM db.sc.tbl1)\n",
-            None,
-            None,
-        ),
-        (
-            "L026",
-            "pass",
-            "SELECT * FROM db.sc.tbl2\nWHERE a NOT IN (SELECT a FROM db.sc.tbl1)\n",
-            None,
-            None,
-        ),
-        (
-            "L026",
-            "pass",
-            "SELECT * FROM db.sc.tbl2\nWHERE a NOT IN (SELECT tbl2.a FROM db.sc.tbl1)\n",
-            None,
-            None,
-        ),  # Correlated subquery.
-        # Make sure comments are aligned properly
-        (
-            "L003",
-            "pass",
-            "SELECT *\nFROM\n    t1\n-- Comment\nJOIN t2 USING (user_id)",
-            None,
-            None,
-        ),
-        (
-            "L003",
-            "fail",
-            "SELECT *\nFROM\n    t1\n    -- Comment\nJOIN t2 USING (user_id)",
-            "SELECT *\nFROM\n    t1\n-- Comment\nJOIN t2 USING (user_id)",
-            None,
-        ),
-        # L013 & L025 Fixes with https://github.com/sqlfluff/sqlfluff/issues/449
-        (
-            "L013",
-            "pass",
-            "select ps.*, pandgs.blah from ps join pandgs using(moo)",
-            None,
-            None,
-        ),
-        (
-            "L025",
-            "pass",
-            "select ps.*, pandgs.blah from ps join pandgs using(moo)",
-            None,
-            None,
-        ),
-        # L031 Allow self-joins
-        (
-            "L031",
-            "pass",
-            "select x.a, x_2.b from x left join x as x_2 on x.foreign_key = x.foreign_key",
-            None,
-            None,
-        ),
-        # L031 fixes issues
-        (
-            "L031",
-            "fail",
-            "SELECT u.id, c.first_name, c.last_name, COUNT(o.user_id) FROM users as u JOIN customers as c on u.id = c.user_id JOIN orders as o on u.id = o.user_id;",
-            "SELECT users.id, customers.first_name, customers.last_name, COUNT(orders.user_id) FROM users JOIN customers on users.id = customers.user_id JOIN orders on users.id = orders.user_id;",
-            None,
-        ),
-        # L031 order by
-        (
-            "L031",
-            "fail",
-            "SELECT u.id, c.first_name, c.last_name, COUNT(o.user_id) FROM users as u JOIN customers as c on u.id = c.user_id JOIN orders as o on u.id = o.user_id order by o.user_id desc",
-            "SELECT users.id, customers.first_name, customers.last_name, COUNT(orders.user_id) FROM users JOIN customers on users.id = customers.user_id JOIN orders on users.id = orders.user_id order by orders.user_id desc",
-            None,
-        ),
-        # L031 order by identifier which is the same raw as an alias but refers to a column
-        (
-            "L031",
-            "fail",
-            "SELECT u.id, c.first_name, c.last_name, COUNT(o.user_id) FROM users as u JOIN customers as c on u.id = c.user_id JOIN orders as o on u.id = o.user_id order by o desc",
-            "SELECT users.id, customers.first_name, customers.last_name, COUNT(orders.user_id) FROM users JOIN customers on users.id = customers.user_id JOIN orders on users.id = orders.user_id order by o desc",
-            None,
-        ),
-        # Fix for https://github.com/sqlfluff/sqlfluff/issues/476
-        (
-            "L010",
-            "fail",
-            "SELECT * FROM MOO ORDER BY dt DESC",
-            "select * from MOO order by dt desc",
-            {"rules": {"L010": {"capitalisation_policy": "lower"}}},
-        ),
-        # Test for capitalise casing
-        (
-            "L010",
-            "fail",
-            "SELECT * FROM MOO ORDER BY dt DESC",
-            "Select * From MOO Order By dt Desc",
-            {"rules": {"L010": {"capitalisation_policy": "capitalise"}}},
-        ),
-        ("L032", "pass", "select x.a from x inner join y on x.id = y.id", None, None),
-        ("L032", "fail", "select x.a from x inner join y using (id)", None, None),
-        (
-            "L032",
-            "fail",
-            "select x.a from x inner join y on x.id = y.id inner join z using (id)",
-            None,
-            None,
-        ),
-        # Test cases for L022, both leading and trailing commas.
-        (
-            "L022",
-            "pass",
-            "with my_cte as (\n    select 1\n),\n\nother_cte as (\n    select 1\n)\n\nselect * from my_cte cross join other_cte",
-            None,
-            None,
-        ),
-        (
-            "L022",
-            "pass",
-            "with my_cte as (\n    select 1\n)\n\n, other_cte as (\n    select 1\n)\n\nselect * from my_cte cross join other_cte",
-            None,
-            None,
-        ),
-        (
-            "L022",
-            "fail",
-            "with my_cte as (\n    select 1\n),\nother_cte as (\n    select 1\n)\n\nselect * from my_cte cross join other_cte",
-            "with my_cte as (\n    select 1\n),\n\nother_cte as (\n    select 1\n)\n\nselect * from my_cte cross join other_cte",
-            None,
-        ),
-        (
-            "L022",
-            "fail",
-            "with my_cte as (\n    select 1\n),\n-- Comment\nother_cte as (\n    select 1\n)\n\nselect * from my_cte cross join other_cte",
-            "with my_cte as (\n    select 1\n),\n\n-- Comment\nother_cte as (\n    select 1\n)\n\nselect * from my_cte cross join other_cte",
-            None,
-        ),
-        (
-            "L022",
-            "fail",
-            "with my_cte as (\n    select 1\n),\n\nother_cte as (\n    select 1\n)\nselect * from my_cte cross join other_cte",
-            "with my_cte as (\n    select 1\n),\n\nother_cte as (\n    select 1\n)\n\nselect * from my_cte cross join other_cte",
-            None,
-        ),
-        (
-            "L022",
-            "fail",
-            "with my_cte as (\n    select 1\n)\n, other_cte as (\n    select 1\n)\nselect * from my_cte cross join other_cte",
-            "with my_cte as (\n    select 1\n)\n\n, other_cte as (\n    select 1\n)\n\nselect * from my_cte cross join other_cte",
-            None,
-        ),
-        # Fixes oneline cte with leading comma style
-        (
-            "L022",
-            "fail",
-            "with my_cte as (select 1), other_cte as (select 1) select * from my_cte cross join other_cte",
-            "with my_cte as (select 1)\n\n, other_cte as (select 1)\n\nselect * from my_cte cross join other_cte",
-            {"rules": {"comma_style": "leading"}},
-        ),
-        # Fixes cte with a floating comma
-        (
-            "L022",
-            "fail",
-            "with my_cte as (select 1)\n,\nother_cte as (select 1)\nselect * from my_cte cross join other_cte",
-            "with my_cte as (select 1)\n,\nother_cte as (select 1)\n\nselect * from my_cte cross join other_cte",
-            None,
-        ),
-        # Bare UNION without a DISTINCT or ALL
-        (
-            "L033",
-            "pass",
-            "SELECT a, b FROM tbl UNION ALL SELECT c, d FROM tbl1",
-            None,
-            None,
-        ),
-        (
-            "L033",
-            "fail",
-            "SELECT a, b FROM tbl UNION SELECT c, d FROM tbl1",
-            None,
-            None,
-        ),
-        (
-            "L033",
-            "fail",
-            "SELECT a, b FROM tbl\n UNION\nSELECT c, d FROM tbl1",
-            None,
-            None,
-        ),
-        (
-            "L033",
-            "pass",
-            "SELECT a, b FROM tbl\nUNION DISTINCT\nSELECT c, d FROM tbl1",
-            None,
-            None,
-        ),
-        (
-            "L033",
-            "pass",
-            "SELECT a, b FROM tbl\n--selecting a and b\nUNION DISTINCT\nSELECT c, d FROM tbl1",
-            None,
-            None,
-        ),
-        (
-            "L033",
-            "fail",
-            "SELECT a, b FROM tbl UNION DISTINCT SELECT c, d\nFROM tbl1 UNION SELECT e, f FROM tbl2",
-            None,
-            None,
-        ),
-        ("L034", "pass", "select a, cast(b as int) as b, c from x", None, None),
-        (
-            "L034",
-            "fail",
-            "select a, row_number() over (partition by id order by date) as y, b from x",
-            "select a, b, row_number() over (partition by id order by date) as y from x",
-            None,
-        ),
-        (
-            "L034",
-            "fail",
-            "select row_number() over (partition by id order by date) as y, *, cast(b as int) as b_int from x",
-            "select *, cast(b as int) as b_int, row_number() over (partition by id order by date) as y from x",
-            None,
-        ),
-        (
-            "L034",
-            "fail",
-            "select row_number() over (partition by id order by date) as y, cast(b as int) as b_int, * from x",
-            "select *, cast(b as int) as b_int, row_number() over (partition by id order by date) as y from x",
-            None,
-        ),
-        (
-            "L034",
-            "fail",
-            "select row_number() over (partition by id order by date) as y, b::int, * from x",
-            "select *, b::int, row_number() over (partition by id order by date) as y from x",
-            None,
-        ),
-        (
-            "L034",
-            "fail",
-            "select row_number() over (partition by id order by date) as y, *, 2::int + 4 as sum, cast(b) as c from x",
-            "select *, cast(b) as c, row_number() over (partition by id order by date) as y, 2::int + 4 as sum from x",
-            None,
-        ),
-        (
-            "L033",
-            "fail",
-            "select a, b from tbl union distinct select c, d\nfrom tbl1 union select e, f from tbl2",
-            None,
-            None,
-        ),
-        # with statement indentation
-        (
-            "L018",
-            "pass",
-            "with cte as (\n    select 1\n) select * from cte",
-            None,
-            None,
-        ),
-        # with statement oneline
-        (
-            "L018",
-            "pass",
-            "with cte as (select 1) select * from cte",
-            None,
-            None,
-        ),
-        # Fix with statement indentation
-        (
-            "L018",
-            "fail",
-            "with cte as (\n    select 1\n    ) select * from cte",
-            "with cte as (\n    select 1\n) select * from cte",
-            None,
-        ),
-        # Fix with statement that has negative indentation
-        (
-            "L018",
-            "fail",
-            "    with cte as (\n    select 1\n) select * from cte",
-            "    with cte as (\n    select 1\n    ) select * from cte",
-            None,
-        ),
-        # still runs with unparsable with statement
-        ("L018", "pass", "with (select 1)", None, None),
-        # duplicate aliases
-        (
-            "L020",
-            "fail",
-            "select 1 from table_1 as a join table_2 as a using(pk)",
-            None,
-            None,
-        ),
-        # check if using select distinct and group by
-        ("L021", "pass", "select a from b group by a", None, None),
-        ("L021", "fail", "select distinct a from b group by a", None, None),
-        # Add whitespace when fixing implicit aliasing
-        (
-            "L011",
-            "fail",
-            "select foo.bar from (select 1 as bar)foo",
-            "select foo.bar from (select 1 as bar) AS foo",
-            None,
-        ),
-    ],
-)
-def test__rules__std_string(rule, pass_fail, qry, fixed, configs):
-    """Test that a rule passes/fails on a given string.
-=======
 def rules__test_helper(test_case):
     """Test that a rule passes/fails on a set of test_cases.
->>>>>>> e26a042a
 
     Optionally, also test the fixed string if provided in the test case.
     """
